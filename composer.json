--- conflicted
+++ resolved
@@ -29,11 +29,8 @@
         "files": [
             "src/Titon/Common/bootstrap.hh",
             "src/Titon/Debug/bootstrap.hh",
-<<<<<<< HEAD
+            "src/Titon/Environment/bootstrap.hh",
             "src/Titon/Io/bootstrap.hh",
-=======
-            "src/Titon/Environment/bootstrap.hh",
->>>>>>> b192050b
             "src/Titon/Route/bootstrap.hh",
             "src/Titon/Utility/bootstrap.hh"
         ]
