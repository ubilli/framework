--- conflicted
+++ resolved
@@ -1,20 +1,11 @@
 <?php
 /**
-<<<<<<< HEAD
- * @copyright   2010-2013, The Titon Project
-=======
  * @copyright   2010-2015, The Titon Project
->>>>>>> f3281c48
  * @license     http://opensource.org/licenses/bsd-license.php
  * @link        http://titon.io
  */
 
-<<<<<<< HEAD
-// Enable full error reporting
-error_reporting(E_ALL | E_STRICT);
-=======
 use Titon\Debug\Debugger;
->>>>>>> f3281c48
 
 // Set timezone for tests
 date_default_timezone_set('UTC');
@@ -45,11 +36,7 @@
 $loader->add('', TEST_DIR);
 
 // Enable the Debugger for testing
-<<<<<<< HEAD
-\Titon\Debug\Debugger::initialize();
-=======
 Debugger::enable();
->>>>>>> f3281c48
 
 // Temporary fix until the PHPUnit patch is merged in
 // Issue: https://github.com/sebastianbergmann/phpunit/issues/1389
