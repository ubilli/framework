--- conflicted
+++ resolved
@@ -5,13 +5,10 @@
 use Titon\Test\TestCase;
 use \ErrorException;
 
-<<<<<<< HEAD
-=======
 /**
  * @property callable $errorHandler
  * @property callable $exceptionHandler
  */
->>>>>>> f3281c48
 class DebuggerTest extends TestCase {
 
     protected function setUp() {
@@ -27,8 +24,6 @@
         $this->exceptionHandler = set_exception_handler(class_meth('Titon\Debug\Debugger', 'handleException'));
     }
 
-<<<<<<< HEAD
-=======
     protected function tearDown() {
         parent::tearDown();
 
@@ -37,7 +32,6 @@
         set_exception_handler($this->exceptionHandler);
     }
 
->>>>>>> f3281c48
     public function testBacktrace() {
         $this->assertRegExp('/^<div class="titon-debug titon-backtrace">/', Debugger::backtrace());
 
