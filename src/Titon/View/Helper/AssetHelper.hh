--- conflicted
+++ resolved
@@ -245,11 +245,7 @@
         /** @var \Titon\View\Helper\HtmlHelper $html */
         $html = $this->getHelper('html');
 
-<<<<<<< HEAD
-        invariant($html instanceof HtmlHelper, 'Must be an HtmlHelper');
-=======
         invariant($html instanceof HtmlHelper, 'Must be an instance of HtmlHelper');
->>>>>>> f3281c48
 
         if ($scripts->contains($location)) {
             $groupedScripts = $scripts[$location];
@@ -278,11 +274,7 @@
         /** @var \Titon\View\Helper\HtmlHelper $html */
         $html = $this->getHelper('html');
 
-<<<<<<< HEAD
-        invariant($html instanceof HtmlHelper, 'Must be an HtmlHelper');
-=======
         invariant($html instanceof HtmlHelper, 'Must be an instance of HtmlHelper');
->>>>>>> f3281c48
 
         if ($stylesheets) {
             ksort($stylesheets);
