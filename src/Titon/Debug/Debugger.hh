--- conflicted
+++ resolved
@@ -29,11 +29,7 @@
     /**
      * Complete list of all internal errors types.
      *
-<<<<<<< HEAD
-     * @type \Titon\Debug\ErrorCodeMap
-=======
      * @var \Titon\Debug\ErrorCodeMap
->>>>>>> f3281c48
      */
     public static ErrorCodeMap $errorTypes = Map {
         E_ERROR             => 'Error',
@@ -57,11 +53,7 @@
     /**
      * Callback to handle exceptions.
      *
-<<<<<<< HEAD
-     * @type \Titon\Debug\ExceptionHandler
-=======
      * @var \Titon\Debug\ExceptionHandler
->>>>>>> f3281c48
      */
     protected static ?ExceptionHandler $_handler;
 
@@ -69,11 +61,7 @@
      * Has the debugger been initialized?
      * This stops multiple calls to handler registers.
      *
-<<<<<<< HEAD
-     * @type bool
-=======
      * @var bool
->>>>>>> f3281c48
      */
     protected static bool $_initialized = false;
 
@@ -390,8 +378,6 @@
     }
 
     /**
-<<<<<<< HEAD
-=======
      * Return true if error reporting is enabled.
      *
      * @return bool
@@ -410,7 +396,6 @@
     }
 
     /**
->>>>>>> f3281c48
      * Log an uncaught exception.
      *
      * @param \Exception $exception
