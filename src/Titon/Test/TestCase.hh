--- conflicted
+++ resolved
@@ -30,15 +30,9 @@
     /**
      * List of loaded fixtures.
      *
-<<<<<<< HEAD
-     * @type \Titon\Test\FixtureMap
-     */
-    protected FixtureMap $fixtures = Map {};
-=======
      * @var \Titon\Test\FixtureMap
      */
     protected FixtureMap $_fixtures = Map {};
->>>>>>> f3281c48
 
     /**
      * Virtual file system.
@@ -139,11 +133,7 @@
      * @return \Titon\Test\FixtureMap
      */
     public function getFixtures(): FixtureMap {
-<<<<<<< HEAD
-        return $this->fixtures;
-=======
         return $this->_fixtures;
->>>>>>> f3281c48
     }
 
     /**
