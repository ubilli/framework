<?hh // strict
/**
 * @copyright   2010-2015, The Titon Project
 * @license     http://opensource.org/licenses/bsd-license.php
 * @link        http://titon.io
 */

namespace Titon\Io\Reader;

use Titon\Io\Exception\ReadErrorException;
use Titon\Type\XmlDocument;

/**
 * A reader that loads its configuration from an XML file.
 * Must have the SimpleXML module installed.
 *
 * @package Titon\Io\Reader
 */
class XmlReader extends AbstractReader {

    /**
<<<<<<< HEAD
=======
     * Allow for format overrides.
     *
     * @var int
     */
    public static int $format = Converter::XML_MERGE;

    /**
>>>>>>> b192050b
     * {@inheritdoc}
     *
     * @throws \Titon\Io\Exception\ReadErrorException
     */
    public function read<Tk, Tv>(): Map<Tk, Tv> {
        if ($this->exists()) {
            return XmlDocument::fromFile($this->path())->toMap(false);
        }

        throw new ReadErrorException(sprintf('XmlReader failed to parse %s', $this->path()));
    }

}<|MERGE_RESOLUTION|>--- conflicted
+++ resolved
@@ -19,16 +19,6 @@
 class XmlReader extends AbstractReader {
 
     /**
-<<<<<<< HEAD
-=======
-     * Allow for format overrides.
-     *
-     * @var int
-     */
-    public static int $format = Converter::XML_MERGE;
-
-    /**
->>>>>>> b192050b
      * {@inheritdoc}
      *
      * @throws \Titon\Io\Exception\ReadErrorException
