<?hh // strict
/**
 * @copyright   2010-2015, The Titon Project
 * @license     http://opensource.org/licenses/bsd-license.php
 * @link        http://titon.io
 */

namespace Titon\Io;

use Titon\Io\Exception\InvalidPathException;
use Titon\Utility\Path;
use \Exception;
use \GlobIterator;
use \FilesystemIterator;
use \RecursiveDirectoryIterator;
use \RecursiveIteratorIterator;

/**
 * Provides an object interface for interacting with a folder on the file system.
 *
 * @package Titon\Io
 */
class Folder extends Node {

    /**
     * Change directory. Alias for reset().
     *
     * @param string $path
     * @return $this
     */
    public function cd(string $path): this {
        return $this->reset($path);
    }

    /**
     * Change the group of the file.
     * If $recursive is true, set the group on all children.
     *
     * @param int $group
     * @param bool $recursive
     * @return bool
     */
    public function chgrp(int $group, bool $recursive = false): bool {
        if ($recursive) {
            if ($contents = $this->read()) {
                foreach ($contents as $file) {
                    $file->chgrp($group, true);
                }
            }
        }

        return parent::chgrp($group);
    }

    /**
     * Change the permissions mode of the file.
     * If $recursive is true, set the mode on all children.
     *
     * @param int $mode
     * @param bool $recursive
     * @return bool
     */
    public function chmod(int $mode, bool $recursive = false): bool {
        if ($recursive) {
            if ($contents = $this->read()) {
                foreach ($contents as $file) {
                    $file->chmod($mode, true);
                }
            }
        }

        return parent::chmod($mode);
    }

    /**
     * Change the owner of the file.
     * If $recursive is true, set the owner on all children.
     *
     * @param int $user
     * @param bool $recursive
     * @return bool
     */
    public function chown(int $user, bool $recursive = false): bool {
        if ($recursive) {
            if ($contents = $this->read()) {
                foreach ($contents as $file) {
                    $file->chown($user, true);
                }
            }
        }

        return parent::chown($user);
    }

    /**
     * {@inheritdoc}
     */
    public function create(int $mode = 0755): bool {
        if (!$this->exists()) {
            return mkdir($this->path(), $mode, true);
        }

        return false;
    }

    /**
     * {@inheritdoc}
     *
     * @return \Titon\Io\Folder
     */
    public function copy(string $target, string $process = self::MERGE, int $mode = 0755): ?Node {
        if (!$this->exists()) {
            return null;
        }

        // Delete the target folder if overwrite is true
        if ($process === self::OVERWRITE && file_exists($target)) {
            static::destroy($target);
        }

        // Create the target folder and reset folder path
        $destination = new Folder($target, true, $mode);
        $target = $destination->path();

        // Recursively copy over contents to new destination
        if ($contents = $this->read()) {
            foreach ($contents as $file) {
                $to = str_replace($this->path(), $target, $file->path());

                // Skip copy if target exists
                if ($process === self::SKIP && file_exists($to)) {
                    continue;
                }

                // Delete target since File::copy() will throw exception
                if ($process === self::MERGE && file_exists($to) && is_file($to)) {
                    @unlink($to);
                }

                $file->copy($to, $process, $mode);
            }
        }

        return $destination;
    }

    /**
     * {@inheritdoc}
     */
    public function delete(): bool {
        if (!$this->exists()) {
            return false;
        }

        $this->flush()->reset();

        return rmdir($this->path());
    }

    /**
     * Recursively delete all files and folders within this folder.
     *
     * @return $this
     */
    public function flush(): this {
        foreach ($this->read(false, true) as $file) {
            $file->delete();
        }

        return $this;
    }

    /**
     * Find all files and folders within the current folder that match a specific pattern.
     *
     * @param string $pattern
     * @return Vector<Node>
     */
    public function find(string $pattern): Vector<Node> {
        $contents = Vector {};

        if (!$this->exists()) {
            return $contents;
        }

        try {
            $iterator = new GlobIterator($this->path() . $pattern, FilesystemIterator::SKIP_DOTS | FilesystemIterator::UNIX_PATHS);
        } catch (Exception $e) {
            return $contents;
        }

<<<<<<< HEAD
        /** @type \SPLFileInfo $file */
=======
        if ($iterator->count() <= 0) {
            return $contents;
        }

        /** @var \SPLFileInfo $file */
>>>>>>> b192050b
        foreach ($iterator as $file) {
            if ($file->isDir()) {
                $contents[] = new Folder($file->getPathname());

            } else if ($file->isFile()) {
                $contents[] = new File($file->getPathname());
            }
        }

        return $contents;
    }

    /**
     * {@inheritdoc}
     */
    public function move(string $target, bool $overwrite = true): bool {

        // Don't move to the same location
        if (Path::ds($target, true) === Path::ds($this->path(), true)) {
            return true;
        }

        return parent::move($target, $overwrite);
     }

    /**
     * Scan the folder and return an array of File and Folder objects.
     *
     * @param bool $sort
     * @param bool $recursive
     * @return Vector<Node>
     */
    public function read(bool $sort = true, bool $recursive = false): Vector<Node> {
        $contents = Vector {};

        if (!$this->exists()) {
            return $contents;
        }

        try {
            $flags = FilesystemIterator::SKIP_DOTS | FilesystemIterator::UNIX_PATHS;

            if ($recursive) {
                $iterator = new RecursiveIteratorIterator(new RecursiveDirectoryIterator($this->path(), $flags), RecursiveIteratorIterator::CHILD_FIRST);
            } else {
                $iterator = new FilesystemIterator($this->path(), $flags);
            }
        } catch (Exception $e) {
            return $contents;
        }

        /** @var \SPLFileInfo $file */
        foreach ($iterator as $file) {
            if ($file->isDir()) {
                $contents[] = new Folder($file->getPathname());

            } else if ($file->isFile()) {
                $contents[] = new File($file->getPathname());
            }
        }

        if ($sort) {
            usort($contents, function(Node $a, Node $b) {
                return strcmp($a->path(), $b->path());
            });
        }

        return $contents;
    }

    /**
     * {@inheritdoc}
     *
     * @throws \Titon\Io\Exception\InvalidPathException
     */
    public function reset(string $path = ''): this {
        if ($path) {
            if (file_exists($path) && is_file($path)) {
                throw new InvalidPathException(sprintf('Invalid folder path %s, files are not allowed', $path));
            }

            if (substr($path, -1) !== '/') {
                $path .= '/';
            }
        }

        return parent::reset($path);
    }

    /**
     * Return the number of files in the current folder.
     *
     * @return int
     */
    public function size(): int {
        if ($this->exists()) {
            return count($this->read());
        }

        return 0;
    }

}<|MERGE_RESOLUTION|>--- conflicted
+++ resolved
@@ -189,15 +189,7 @@
             return $contents;
         }
 
-<<<<<<< HEAD
-        /** @type \SPLFileInfo $file */
-=======
-        if ($iterator->count() <= 0) {
-            return $contents;
-        }
-
         /** @var \SPLFileInfo $file */
->>>>>>> b192050b
         foreach ($iterator as $file) {
             if ($file->isDir()) {
                 $contents[] = new Folder($file->getPathname());
