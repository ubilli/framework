--- conflicted
+++ resolved
@@ -39,13 +39,8 @@
  *      controller.processed(Controller $con, string $action, string $response)
  *      controller.error(Controller $con, Exception $exc)
  */
-<<<<<<< HEAD
-abstract class AbstractController implements Controller, Listener {
+abstract class AbstractController implements Controller, Listener, Subject {
     use Emittable, IncomingRequestAware, OutgoingResponseAware;
-=======
-abstract class AbstractController implements Controller, Listener, Subject {
-    use Emittable, RequestAware, ResponseAware;
->>>>>>> fb1f3536
 
     /**
      * The currently dispatched action.
